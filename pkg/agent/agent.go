--- conflicted
+++ resolved
@@ -116,9 +116,8 @@
 }
 
 func (a *Agent) Shutdown(ch chan error) error {
-	a.config.Log.Info("Stopping plugins...")
-	if a.pluginCatalog != nil {
-		a.pluginCatalog.Stop()
+	if a.Catalog != nil {
+		a.Catalog.Stop()
 	}
 
 	a.grpcServer.GracefulStop()
@@ -514,14 +513,4 @@
 		pkeyMap[id] = key
 	}
 	return
-<<<<<<< HEAD
-=======
-}
-
-func (a *Agent) stopPlugins() {
-	a.config.Log.Info("Stopping plugins...")
-	if a.Catalog != nil {
-		a.Catalog.Stop()
-	}
->>>>>>> ad5cb5de
 }