package node

import (
	"context"
	"errors"

	"reflect"
	"sort"

	"github.com/sirupsen/logrus"
	"github.com/spiffe/go-spiffe/uri"
	pb "github.com/spiffe/spire/pkg/api/node"
	"github.com/spiffe/spire/pkg/common"
	"github.com/spiffe/spire/pkg/common/util"
	"github.com/spiffe/spire/pkg/server/ca"
	"github.com/spiffe/spire/pkg/server/datastore"
	"github.com/spiffe/spire/pkg/server/nodeattestor"
	"github.com/spiffe/spire/services"
	"google.golang.org/grpc/credentials"
	"google.golang.org/grpc/peer"
)

// Service is the interface that provides node api methods.
type Service interface {
	FetchBaseSVID(ctx context.Context, request pb.FetchBaseSVIDRequest) (response pb.FetchBaseSVIDResponse, err error)
	FetchSVID(ctx context.Context, request pb.FetchSVIDRequest) (response pb.FetchSVIDResponse, err error)
	FetchCPBundle(ctx context.Context, request pb.FetchCPBundleRequest) (response pb.FetchCPBundleResponse, err error)
	FetchFederatedBundle(ctx context.Context, request pb.FetchFederatedBundleRequest) (response pb.FetchFederatedBundleResponse, err error)
}

type service struct {
	l               logrus.FieldLogger
	attestation     services.Attestation
	identity        services.Identity
	ca              services.CA
	baseSpiffeIDTTL int32
	dataStore       datastore.DataStore
	serverCA        ca.ControlPlaneCa
}

//Config is a configuration struct to init the service
type Config struct {
	Logger          logrus.FieldLogger
	Attestation     services.Attestation
	Identity        services.Identity
	CA              services.CA
	DataStore       datastore.DataStore
	ServerCA        ca.ControlPlaneCa
	BaseSpiffeIDTTL int32
}

// NewService creates a node service with the necessary dependencies.
func NewService(config Config) (s Service) {
	//TODO: validate config?
	return &service{
		l:               config.Logger,
		attestation:     config.Attestation,
		identity:        config.Identity,
		ca:              config.CA,
		baseSpiffeIDTTL: config.BaseSpiffeIDTTL,
		dataStore:       config.DataStore,
		serverCA:        config.ServerCA,
	}
}

//FetchBaseSVID attests the node and gets the base node SVID.
func (s *service) FetchBaseSVID(ctx context.Context, request pb.FetchBaseSVIDRequest) (response pb.FetchBaseSVIDResponse, err error) {
	//Attest the node and get baseSpiffeID
	baseSpiffeIDFromCSR, err := s.ca.GetSpiffeIDFromCSR(request.Csr)
	if err != nil {
		s.l.Error(err)
		return response, errors.New("Error trying to get SpiffeId from CSR")
	}

	attestedBefore, err := s.attestation.IsAttested(baseSpiffeIDFromCSR)
	if err != nil {
		s.l.Error(err)
		return response, errors.New("Error trying to verify if attested")
	}

	var attestResponse *nodeattestor.AttestResponse
	attestResponse, err = s.attestation.Attest(request.AttestedData, attestedBefore)
	if err != nil {
		s.l.Error(err)
		return response, errors.New("Error trying to attest")
	}

	//Validate
	if !attestResponse.Valid {
		err := errors.New("Invalid")
		s.l.Error(err)
		return response, err
	}

	//check if baseSPIFFEID in attest response matches with SPIFFEID in CSR
	if attestResponse.BaseSPIFFEID != baseSpiffeIDFromCSR {
		err := errors.New("BaseSPIFFEID MisMatch")
		s.l.Error(err)
		return response, err
	}

	//Sign csr
	var signCsrResponse *ca.SignCsrResponse
	if signCsrResponse, err = s.ca.SignCsr(&ca.SignCsrRequest{Csr: request.Csr}); err != nil {
		s.l.Error(err)
		return response, errors.New("Error trying to SignCsr")
	}

	baseSpiffeID := attestResponse.BaseSPIFFEID
	if attestedBefore {
		//UPDATE attested node entry
		if err = s.attestation.UpdateEntry(baseSpiffeID, signCsrResponse.SignedCertificate); err != nil {
			s.l.Error(err)
			return response, errors.New("Error trying to update attestation entry")
		}

	} else {
		//CREATE attested node entry
		if err = s.attestation.CreateEntry(request.AttestedData.Type, baseSpiffeID, signCsrResponse.SignedCertificate); err != nil {
			s.l.Error(err)
			return response, errors.New("Error trying to create attestation entry")
		}
	}

	//Call node resolver plugin to get a map of {Spiffe ID,[ ]Selector}
	var selectors map[string]*common.Selectors
	if selectors, err = s.identity.Resolve([]string{baseSpiffeID}); err != nil {
		s.l.Error(err)
		return response, errors.New("Error trying to resolve selectors for baseSpiffeID")
	}

	baseIDSelectors, ok := selectors[baseSpiffeID]
	//generateCombination(baseIDSelectors) (TODO:walmav)
	var selectorEntries []*common.Selector
	if ok {
		selectorEntries = baseIDSelectors.Entries
		for _, selector := range selectorEntries {
			if err = s.identity.CreateEntry(baseSpiffeID, selector); err != nil {
				s.l.Error(err)
				return response, errors.New("Error trying to create node resolution entry")
			}
		}
	}

	svids := make(map[string]*pb.Svid)
	svids[baseSpiffeID] = &pb.Svid{SvidCert: signCsrResponse.SignedCertificate, Ttl: s.baseSpiffeIDTTL}

	regEntries, err := s.fetchRegistrationEntries(selectorEntries, baseSpiffeID)
	if err != nil {
		s.l.Error(err)
		return response, errors.New("Error trying to fetchRegistrationEntries")
	}
	svidUpdate := &pb.SvidUpdate{
		Svids:               svids,
		RegistrationEntries: regEntries,
	}
	response = pb.FetchBaseSVIDResponse{SvidUpdate: svidUpdate}

	return response, nil
}

//FetchSVID gets Workload, Agent certs and CA trust bundles.
//Also used for rotation Base Node SVID or the Registered Node SVID used for this call.
//List can be empty to allow Node Agent cache refresh).
func (s *service) FetchSVID(ctx context.Context, request pb.FetchSVIDRequest) (response pb.FetchSVIDResponse, err error) {
	//TODO: extract this from the caller cert
	var baseSpiffeID string
	ctxPeer, _ := peer.FromContext(ctx)
	tlsInfo, ok := ctxPeer.AuthInfo.(credentials.TLSInfo)
	if ok {
<<<<<<< HEAD
		spiffeID, err := uri.GetURINamesFromCertificate(tlsInfo.State.PeerCertificates[0])
		if err != nil {
			return response,err
		}
		baseSpiffeID = spiffeID[0]
=======
		baseSpiffeID, err = uri.GetURINamesFromCertificate(tlsInfo.State.PeerCertificates[0])
		if err != nil {
			return
		}
>>>>>>> 48baeea1
	}

	req := &datastore.FetchNodeResolverMapEntryRequest{BaseSpiffeId: baseSpiffeID}
	nodeResolutionResponse, err := s.dataStore.FetchNodeResolverMapEntry(req)
	if err != nil {
		s.l.Error(err)
		return response, errors.New("Error trying to FetchNodeResolverMapEntry")
	}
	selectors := convertToSelectors(nodeResolutionResponse.NodeResolverMapEntryList)

	regEntries, err := s.fetchRegistrationEntries(selectors, baseSpiffeID)
	if err != nil {
		s.l.Error(err)
		return response, errors.New("Error trying to fetchRegistrationEntries")
	}

	//convert registration entries to map for easy lookup
	regEntriesMap := make(map[string]*common.RegistrationEntry)
	for _, entry := range regEntries {
		regEntriesMap[entry.SpiffeId] = entry
	}

	//iterate CSRs, validate them and sign the certificates
	svids := make(map[string]*pb.Svid)
	for _, csr := range request.Csrs {
		spiffeID, err := s.ca.GetSpiffeIDFromCSR(csr)
		if err != nil {
			s.l.Error(err)
			return response, errors.New("Error trying to get SpiffeId from CSR")
		}

		//TODO: Validate that other fields are not populated https://github.com/spiffe/spire/issues/161
		//validate that is present in the registration entries, otherwise we shouldn't sign
		entry, ok := regEntriesMap[spiffeID]
		if !ok {
			err := errors.New("Not entitled to sign CSR")
			s.l.Error(err)
			return response, err
		}

		//sign
		signReq := &ca.SignCsrRequest{Csr: csr}
		res, err := s.serverCA.SignCsr(signReq)
		if err != nil {
			s.l.Error(err)
			return response, errors.New("Error trying to sign CSR")
		}
		svids[spiffeID] = &pb.Svid{SvidCert: res.SignedCertificate, Ttl: entry.Ttl}
	}

	response.SvidUpdate = &pb.SvidUpdate{
		Svids:               svids,
		RegistrationEntries: regEntries,
	}
	return response, nil
}

// Implement the business logic of FetchCPBundle
func (s *service) FetchCPBundle(ctx context.Context, request pb.FetchCPBundleRequest) (response pb.FetchCPBundleResponse, err error) {
	return response, nil
}

// Implement the business logic of FetchFederatedBundle
func (s *service) FetchFederatedBundle(ctx context.Context, request pb.FetchFederatedBundleRequest) (response pb.FetchFederatedBundleResponse, err error) {
	return response, nil
}

func convertToSelectors(resolution []*datastore.NodeResolverMapEntry) []*common.Selector {
	var selectors []*common.Selector
	for _, item := range resolution {
		selectors = append(selectors, item.Selector)
	}
	return selectors
}

func (s *service) fetchRegistrationEntries(selectors []*common.Selector, spiffeID string) (
	[]*common.RegistrationEntry, error) {
	///lookup Registration Entries for resolved selectors
	var entries []*common.RegistrationEntry
	var selectorsEntries []*common.RegistrationEntry

	for _, selector := range selectors {
		listSelectorResponse, err := s.dataStore.ListSelectorEntries(&datastore.ListSelectorEntriesRequest{Selector: selector})
		if err != nil {
			return nil, err
		}
		selectorsEntries = append(selectorsEntries, listSelectorResponse.RegisteredEntryList...)
	}
	entries = append(entries, selectorsEntries...)

	///lookup Registration Entries where spiffeID is the parent ID
	listResponse, err := s.dataStore.ListParentIDEntries(&datastore.ListParentIDEntriesRequest{ParentId: spiffeID})
	if err != nil {
		return nil, err
	}
	///append parentEntries
	for _, entry := range listResponse.RegisteredEntryList {
		exists := false
		sort.Slice(entry.Selectors, util.SelectorsSortFunction(entry.Selectors))
		for _, oldEntry := range selectorsEntries {
			sort.Slice(oldEntry.Selectors, util.SelectorsSortFunction(oldEntry.Selectors))
			if reflect.DeepEqual(entry, oldEntry) {
				exists = true
			}
		}
		if !exists {
			entries = append(entries, entry)
		}
	}
	return entries, err
}<|MERGE_RESOLUTION|>--- conflicted
+++ resolved
@@ -168,18 +168,11 @@
 	ctxPeer, _ := peer.FromContext(ctx)
 	tlsInfo, ok := ctxPeer.AuthInfo.(credentials.TLSInfo)
 	if ok {
-<<<<<<< HEAD
 		spiffeID, err := uri.GetURINamesFromCertificate(tlsInfo.State.PeerCertificates[0])
 		if err != nil {
-			return response,err
+			return response, err
 		}
 		baseSpiffeID = spiffeID[0]
-=======
-		baseSpiffeID, err = uri.GetURINamesFromCertificate(tlsInfo.State.PeerCertificates[0])
-		if err != nil {
-			return
-		}
->>>>>>> 48baeea1
 	}
 
 	req := &datastore.FetchNodeResolverMapEntryRequest{BaseSpiffeId: baseSpiffeID}
